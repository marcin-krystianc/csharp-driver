--- conflicted
+++ resolved
@@ -21,11 +21,7 @@
 {
     internal interface ISessionFactory
     {
-<<<<<<< HEAD
         Task<IInternalSession> CreateSessionAsync(
-            IInternalCluster cluster, string keyspace, Serializer serializer, string sessionName);
-=======
-        Task<TSession> CreateSessionAsync(string keyspace, ISerializerManager serializer, string sessionName);
->>>>>>> dc2983df
+            IInternalCluster cluster, string keyspace, ISerializerManager serializer, string sessionName);
     }
 }