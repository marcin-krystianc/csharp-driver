--- conflicted
+++ resolved
@@ -240,12 +240,8 @@
                     rs.Count();
                     list.Add(rs.Info.QueriedHost);
                 }
-<<<<<<< HEAD
                 Assert.True(list.Any(ip => ip.ToString().StartsWith(IpPrefix + "2")), "The new node should be queried");
-=======
                 Assert.That(clusterInfo.Cluster.Metadata.AllHosts().ToList().Count, Is.EqualTo(2));
-                Assert.True(list.Any(ip => ip.ToString() == IpPrefix + "2"), "The new node should be queried");
->>>>>>> c8d02a14
             }
             finally
             {
