--- conflicted
+++ resolved
@@ -75,12 +75,8 @@
     <PackageReference Include="System.Runtime.InteropServices.RuntimeInformation" Version="4.3.0" />
     <PackageReference Include="System.Runtime.Serialization.Json" Version="4.0.2" />
     <PackageReference Include="System.Runtime.Serialization.Primitives" Version="4.1.1" />
-<<<<<<< HEAD
     <PackageReference Include="System.Net.Http" Version="4.3.2" />
-=======
-    <PackageReference Include="System.Net.Http" Version="4.3.0" />
     <PackageReference Include="System.ValueTuple" Version="4.5.0" />
->>>>>>> 6a5b57b5
     <PackageReference Include="XunitXml.TestLogger" Version="2.1.26" />
   </ItemGroup>
   <ItemGroup Condition=" '$(TargetFramework)' == 'net452' ">
