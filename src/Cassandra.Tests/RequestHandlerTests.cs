//
//      Copyright (C) DataStax Inc.
//
//   Licensed under the Apache License, Version 2.0 (the "License");
//   you may not use this file except in compliance with the License.
//   You may obtain a copy of the License at
//
//      http://www.apache.org/licenses/LICENSE-2.0
//
//   Unless required by applicable law or agreed to in writing, software
//   distributed under the License is distributed on an "AS IS" BASIS,
//   WITHOUT WARRANTIES OR CONDITIONS OF ANY KIND, either express or implied.
//   See the License for the specific language governing permissions and
//   limitations under the License.
//

using System;
using System.Collections.Generic;
using System.IO;
using System.Linq;
using System.Text;
using Cassandra.Connections;
using Cassandra.ExecutionProfiles;
using Cassandra.Requests;
using Cassandra.Serialization;
using Cassandra.SessionManagement;
using Moq;

using NUnit.Framework;

using PrepareFlags = Cassandra.Requests.InternalPrepareRequest.PrepareFlags;
using QueryFlags = Cassandra.QueryProtocolOptions.QueryFlags;

namespace Cassandra.Tests
{
    [TestFixture]
    public class RequestHandlerTests
    {
        private static readonly ISerializer Serializer = new SerializerManager(ProtocolVersion.MaxSupported).GetCurrentSerializer();

        private static Configuration GetConfig(QueryOptions queryOptions = null, Cassandra.Policies policies = null, PoolingOptions poolingOptions = null)
        {
            return new TestConfigurationBuilder
            {
                Policies = policies ?? new Cassandra.Policies(),
                PoolingOptions = poolingOptions,
                QueryOptions = queryOptions ?? DefaultQueryOptions
            }.Build();
        }

        private static IRequestOptions GetRequestOptions(QueryOptions queryOptions = null, Cassandra.Policies policies = null)
        {
            return RequestHandlerTests.GetConfig(queryOptions, policies).DefaultRequestOptions;
        }

        private static QueryOptions DefaultQueryOptions => new QueryOptions();

        private static PreparedStatement GetPrepared(byte[] queryId = null)
        {
            return new PreparedStatement(null, queryId, new byte[16], "DUMMY QUERY", null, Serializer);
        }

        [Test]
        public void RequestHandler_GetRequest_SimpleStatement_Default_QueryOptions_Are_Used()
        {
            var stmt = new SimpleStatement("DUMMY QUERY");
            Assert.AreEqual(0, stmt.PageSize);
            Assert.Null(stmt.ConsistencyLevel);
            var request = (QueryRequest)RequestHandler.GetRequest(stmt, Serializer, GetRequestOptions());
            Assert.AreEqual(DefaultQueryOptions.GetPageSize(), request.PageSize);
            Assert.AreEqual(DefaultQueryOptions.GetConsistencyLevel(), request.Consistency);
        }

        [Test]
        public void RequestHandler_GetRequest_SimpleStatement_QueryOptions_Are_Used()
        {
            var stmt = new SimpleStatement("DUMMY QUERY");
            Assert.AreEqual(0, stmt.PageSize);
            Assert.Null(stmt.ConsistencyLevel);
            var queryOptions = new QueryOptions().SetConsistencyLevel(ConsistencyLevel.LocalQuorum).SetPageSize(100);
            var request = (QueryRequest)RequestHandler.GetRequest(stmt, Serializer, GetRequestOptions(queryOptions));
            Assert.AreEqual(100, request.PageSize);
            Assert.AreEqual(queryOptions.GetPageSize(), request.PageSize);
            Assert.AreEqual(queryOptions.GetConsistencyLevel(), request.Consistency);
            Assert.AreEqual(queryOptions.GetSerialConsistencyLevel(), request.SerialConsistency);
        }

        [Test]
        public void RequestHandler_GetRequest_SimpleStatement_Statement_Level_Settings_Are_Used()
        {
            var stmt = new SimpleStatement("DUMMY QUERY");
            stmt.SetConsistencyLevel(ConsistencyLevel.EachQuorum);
            stmt.SetPageSize(350);
            stmt.SetSerialConsistencyLevel(ConsistencyLevel.LocalSerial);
            Assert.AreEqual(350, stmt.PageSize);
            Assert.AreEqual(ConsistencyLevel.EachQuorum, stmt.ConsistencyLevel);
            Assert.AreEqual(ConsistencyLevel.LocalSerial, stmt.SerialConsistencyLevel);
            var request = (QueryRequest)RequestHandler.GetRequest(stmt, Serializer, GetRequestOptions());
            Assert.AreEqual(350, request.PageSize);
            Assert.AreEqual(ConsistencyLevel.EachQuorum, request.Consistency);
            Assert.AreEqual(ConsistencyLevel.LocalSerial, request.SerialConsistency);
        }

        [Test]
        public void RequestHandler_GetRequest_BoundStatement_Default_QueryOptions_Are_Used()
        {
            var ps = GetPrepared();
            var stmt = ps.Bind();
            Assert.AreEqual(0, stmt.PageSize);
            Assert.Null(stmt.ConsistencyLevel);
            var request = (ExecuteRequest)RequestHandler.GetRequest(stmt, Serializer, GetRequestOptions());
            Assert.AreEqual(DefaultQueryOptions.GetPageSize(), request.PageSize);
            Assert.AreEqual(DefaultQueryOptions.GetConsistencyLevel(), request.Consistency);
        }

        [Test]
        public void RequestHandler_GetRequest_BoundStatement_QueryOptions_Are_Used()
        {
            var ps = GetPrepared();
            var stmt = ps.Bind();
            Assert.AreEqual(0, stmt.PageSize);
            Assert.Null(stmt.ConsistencyLevel);
            var queryOptions = new QueryOptions().SetConsistencyLevel(ConsistencyLevel.LocalQuorum).SetPageSize(100);
            var request = (ExecuteRequest)RequestHandler.GetRequest(stmt, Serializer, GetRequestOptions(queryOptions));
            Assert.AreEqual(100, request.PageSize);
            Assert.AreEqual(queryOptions.GetPageSize(), request.PageSize);
            Assert.AreEqual(queryOptions.GetConsistencyLevel(), request.Consistency);
            Assert.AreEqual(QueryOptions.DefaultSerialConsistencyLevel, request.SerialConsistency);
        }

        [Test]
        public void RequestHandler_GetRequest_BoundStatement_Statement_Level_Settings_Are_Used()
        {
            var ps = GetPrepared();
            var stmt = ps.Bind();
            stmt.SetConsistencyLevel(ConsistencyLevel.EachQuorum);
            stmt.SetPageSize(350);
            stmt.SetSerialConsistencyLevel(ConsistencyLevel.LocalSerial);
            Assert.AreEqual(350, stmt.PageSize);
            Assert.AreEqual(ConsistencyLevel.EachQuorum, stmt.ConsistencyLevel);
            Assert.AreEqual(ConsistencyLevel.LocalSerial, stmt.SerialConsistencyLevel);
            var request = (ExecuteRequest)RequestHandler.GetRequest(stmt, Serializer, GetRequestOptions());
            Assert.AreEqual(350, request.PageSize);
            Assert.AreEqual(ConsistencyLevel.EachQuorum, request.Consistency);
            Assert.AreEqual(ConsistencyLevel.LocalSerial, request.SerialConsistency);
        }

        [Test]
        public void RequestHandler_GetRequest_BatchStatement_Default_QueryOptions_Are_Used()
        {
            var stmt = new BatchStatement();
            Assert.Null(stmt.ConsistencyLevel);
            var request = (BatchRequest)RequestHandler.GetRequest(stmt, Serializer, GetRequestOptions());
            Assert.AreEqual(DefaultQueryOptions.GetConsistencyLevel(), request.Consistency);
        }

        [Test]
        public void RequestHandler_GetRequest_BatchStatement_QueryOptions_Are_Used()
        {
            var stmt = new BatchStatement();
            Assert.Null(stmt.ConsistencyLevel);
            var queryOptions = new QueryOptions().SetConsistencyLevel(ConsistencyLevel.LocalQuorum);
            var request = (BatchRequest)RequestHandler.GetRequest(stmt, Serializer, GetRequestOptions(queryOptions));
            Assert.AreEqual(queryOptions.GetConsistencyLevel(), request.Consistency);
        }

        [Test]
        public void RequestHandler_GetRequest_BatchStatement_Statement_Level_Settings_Are_Used()
        {
            var stmt = new BatchStatement();
            stmt.SetConsistencyLevel(ConsistencyLevel.EachQuorum);
            Assert.AreEqual(ConsistencyLevel.EachQuorum, stmt.ConsistencyLevel);
            var request = (BatchRequest)RequestHandler.GetRequest(stmt, Serializer, GetRequestOptions());
            Assert.AreEqual(ConsistencyLevel.EachQuorum, request.Consistency);
        }

        [Test]
        public void RequestExecution_GetRetryDecision_Test()
        {
            var config = new Configuration();
            var policy = Cassandra.Policies.DefaultRetryPolicy as IExtendedRetryPolicy;
            var statement = new SimpleStatement("SELECT WILL FAIL");
            //Using default retry policy the decision will always be to rethrow on read/write timeout
            var expected = RetryDecision.RetryDecisionType.Rethrow;
            var decision = GetRetryDecisionFromServerError(
                new ReadTimeoutException(ConsistencyLevel.Quorum, 1, 2, true), policy, statement, config, 0);
            Assert.AreEqual(expected, decision.DecisionType);

            decision = GetRetryDecisionFromServerError(
                new WriteTimeoutException(ConsistencyLevel.Quorum, 1, 2, "SIMPLE"), policy, statement, config, 0);
            Assert.AreEqual(expected, decision.DecisionType);

            decision = GetRetryDecisionFromServerError(
                new UnavailableException(ConsistencyLevel.Quorum, 2, 1), policy, statement, config, 0);
            Assert.AreEqual(expected, decision.DecisionType);

            decision = GetRetryDecisionFromClientError(
                new Exception(), policy, statement, config, 0);
            Assert.AreEqual(expected, decision.DecisionType);

            //Expecting to retry when a Cassandra node is Bootstrapping/overloaded
            expected = RetryDecision.RetryDecisionType.Retry;
            decision = GetRetryDecisionFromServerError(
                new OverloadedException(null), policy, statement, config, 0);
            Assert.AreEqual(expected, decision.DecisionType);
            decision = GetRetryDecisionFromServerError(
                new IsBootstrappingException(null), policy, statement, config, 0);
            Assert.AreEqual(expected, decision.DecisionType);
            decision = GetRetryDecisionFromServerError(
                new TruncateException(null), policy, statement, config, 0);
            Assert.AreEqual(expected, decision.DecisionType);
        }

        [Test]
        public void GetRequest_With_Timestamp_Generator()
        {
            // Timestamp generator should be enabled by default
            var statement = new SimpleStatement("QUERY");
            var config = new Configuration();

            var request = RequestHandler.GetRequest(statement, Serializer, config.DefaultRequestOptions);
            var bodyBuffer = GetBodyBuffer(request);

            // The query request is composed by:
            // <query><consistency><flags><result_page_size><paging_state><serial_consistency><timestamp>
            var queryBuffer = BeConverter.GetBytes(statement.QueryString.Length)
                .Concat(Encoding.UTF8.GetBytes(statement.QueryString))
                .ToArray();
            CollectionAssert.AreEqual(queryBuffer, bodyBuffer.Take(queryBuffer.Length));
            // Skip the query and consistency (2)
            var offset = queryBuffer.Length + 2;
            var flags = GetQueryFlags(bodyBuffer, ref offset);
            Assert.True(flags.HasFlag(QueryFlags.WithDefaultTimestamp));
            Assert.True(flags.HasFlag(QueryFlags.PageSize));
            Assert.False(flags.HasFlag(QueryFlags.Values));
            Assert.False(flags.HasFlag(QueryFlags.WithPagingState));
            Assert.False(flags.HasFlag(QueryFlags.SkipMetadata));
            Assert.True(flags.HasFlag(QueryFlags.WithSerialConsistency));
            // Skip result_page_size (4) + serial_consistency (2)
            offset += 6;
            var timestamp = BeConverter.ToInt64(bodyBuffer, offset);
            var expectedTimestamp = TypeSerializer.SinceUnixEpoch(DateTimeOffset.Now.Subtract(TimeSpan.FromMilliseconds(100))).Ticks / 10;
            Assert.Greater(timestamp, expectedTimestamp);
        }

        [Test]
        public void GetRequest_With_Timestamp_Generator_Empty_Value()
        {
            var statement = new SimpleStatement("QUERY");
            var policies = new Cassandra.Policies(
                Cassandra.Policies.DefaultLoadBalancingPolicy, Cassandra.Policies.DefaultReconnectionPolicy,
                Cassandra.Policies.DefaultRetryPolicy, Cassandra.Policies.DefaultSpeculativeExecutionPolicy,
                new NoTimestampGenerator());
            var config = RequestHandlerTests.GetConfig(new QueryOptions(), policies, PoolingOptions.Create());

            var request = RequestHandler.GetRequest(statement, Serialization.SerializerManager.Default.GetCurrentSerializer(), config.DefaultRequestOptions);
            var bodyBuffer = GetBodyBuffer(request);

            // The query request is composed by:
            // <query><consistency><flags><result_page_size><paging_state><serial_consistency><timestamp>
            var queryBuffer = BeConverter.GetBytes(statement.QueryString.Length)
                                         .Concat(Encoding.UTF8.GetBytes(statement.QueryString))
                                         .ToArray();
            CollectionAssert.AreEqual(queryBuffer, bodyBuffer.Take(queryBuffer.Length));
            // Skip the query and consistency (2)
            var offset = queryBuffer.Length + 2;
            var flags = GetQueryFlags(bodyBuffer, ref offset);
            Assert.False(flags.HasFlag(QueryFlags.WithDefaultTimestamp));
            Assert.True(flags.HasFlag(QueryFlags.PageSize));
            Assert.False(flags.HasFlag(QueryFlags.Values));
            Assert.False(flags.HasFlag(QueryFlags.WithPagingState));
            Assert.False(flags.HasFlag(QueryFlags.SkipMetadata));
            Assert.True(flags.HasFlag(QueryFlags.WithSerialConsistency));
        }

        [Test]
        public void GetRequest_With_Timestamp_Generator_Empty_Value_With_Statement_Timestamp()
        {
            var statement = new SimpleStatement("STATEMENT WITH TIMESTAMP");
            var expectedTimestamp = new DateTimeOffset(2010, 04, 29, 1, 2, 3, 4, TimeSpan.Zero).AddTicks(20);
            statement.SetTimestamp(expectedTimestamp);
            var policies = new Cassandra.Policies(
                Cassandra.Policies.DefaultLoadBalancingPolicy, Cassandra.Policies.DefaultReconnectionPolicy,
                Cassandra.Policies.DefaultRetryPolicy, Cassandra.Policies.DefaultSpeculativeExecutionPolicy,
                new NoTimestampGenerator());
            var config = RequestHandlerTests.GetConfig(new QueryOptions(), policies, PoolingOptions.Create());
            
            var request = RequestHandler.GetRequest(statement, Serializer, config.DefaultRequestOptions);
            var bodyBuffer = GetBodyBuffer(request);

            // The query request is composed by:
            // <query><consistency><flags><result_page_size><paging_state><serial_consistency><timestamp>
            var queryBuffer = BeConverter.GetBytes(statement.QueryString.Length)
                                         .Concat(Encoding.UTF8.GetBytes(statement.QueryString))
                                         .ToArray();
            CollectionAssert.AreEqual(queryBuffer, bodyBuffer.Take(queryBuffer.Length));
            // Skip the query and consistency (2)
            var offset = queryBuffer.Length + 2;
            var flags = GetQueryFlags(bodyBuffer, ref offset);
            Assert.True(flags.HasFlag(QueryFlags.WithDefaultTimestamp));
            Assert.True(flags.HasFlag(QueryFlags.PageSize));
            // Skip result_page_size (4) + serial_consistency (2)
            offset += 6;
            var timestamp = BeConverter.ToInt64(bodyBuffer, offset);
            Assert.AreEqual(TypeSerializer.SinceUnixEpoch(expectedTimestamp).Ticks / 10, timestamp);
        }

        [Test]
        public void GetRequest_Batch_With_64K_Queries()
        {
            var batch = new BatchStatement();
            for (var i = 0; i < ushort.MaxValue; i++)
            {
                batch.Add(new SimpleStatement("QUERY"));
            }

            var config = RequestHandlerTests.GetConfig(new QueryOptions(), Cassandra.Policies.DefaultPolicies, PoolingOptions.Create());
            var request = RequestHandler.GetRequest(batch, Serializer, config.DefaultRequestOptions);
            var bodyBuffer = GetBodyBuffer(request);

            // The batch request is composed by:
            // <type><n><query_1>...<query_n><consistency><flags>[<serial_consistency>][<timestamp>]
            CollectionAssert.AreEqual(new byte[] { 0xff, 0xff }, bodyBuffer.Skip(1).Take(2));
        }

        [Test]
        public void GetRequest_Batch_With_Timestamp_Generator()
        {
            var batch = new BatchStatement();
            batch.Add(new SimpleStatement("QUERY"));
            var startDate = DateTimeOffset.Now;
            // To microsecond precision
            startDate = startDate.Subtract(TimeSpan.FromTicks(startDate.Ticks % 10));

            var config = RequestHandlerTests.GetConfig(new QueryOptions(), Cassandra.Policies.DefaultPolicies, PoolingOptions.Create());
            var request = RequestHandler.GetRequest(batch, Serializer, config.DefaultRequestOptions);
            var bodyBuffer = GetBodyBuffer(request);

            // The batch request is composed by:
            // <type><n><query_1>...<query_n><consistency><flags>[<serial_consistency>][<timestamp>]
            var offset = 1;
            // n = 1
            Assert.AreEqual(1, BeConverter.ToInt16(bodyBuffer, offset));
            // Query_1 <kind><string><n_params>
            offset += 2;
            // kind = 0, not prepared
            Assert.AreEqual(0, bodyBuffer[offset++]);
            var queryLength = BeConverter.ToInt32(bodyBuffer, offset);
            Assert.AreEqual(5, queryLength);
            // skip query, n_params and consistency
            offset += 4 + queryLength + 2 + 2;
            var flags = GetQueryFlags(bodyBuffer, ref offset);
            Assert.True(flags.HasFlag(QueryFlags.WithDefaultTimestamp));
            // Skip serial consistency
            offset += 2;
            var timestamp = TypeSerializer.UnixStart.AddTicks(BeConverter.ToInt64(bodyBuffer, offset) * 10);
            Assert.GreaterOrEqual(timestamp, startDate);
            Assert.LessOrEqual(timestamp, DateTimeOffset.Now.Add(TimeSpan.FromMilliseconds(100)));
        }

        [Test]
        public void GetRequest_Batch_With_Empty_Timestamp_Generator()
        {
            var batch = new BatchStatement();
            batch.Add(new SimpleStatement("QUERY"));
            var policies = new Cassandra.Policies(
                Cassandra.Policies.DefaultLoadBalancingPolicy, Cassandra.Policies.DefaultReconnectionPolicy,
                Cassandra.Policies.DefaultRetryPolicy, Cassandra.Policies.DefaultSpeculativeExecutionPolicy,
                new NoTimestampGenerator());

            var config = RequestHandlerTests.GetConfig(new QueryOptions(), policies, PoolingOptions.Create());
            var request = RequestHandler.GetRequest(batch, Serializer, config.DefaultRequestOptions);
            var bodyBuffer = GetBodyBuffer(request);

            // The batch request is composed by:
            // <type><n><query_1>...<query_n><consistency><flags>[<serial_consistency>][<timestamp>]
            var offset = 1 + 2 + 1;
            var queryLength = BeConverter.ToInt32(bodyBuffer, offset);
            Assert.AreEqual(5, queryLength);
            // skip query, n_params and consistency
            offset += 4 + queryLength + 2 + 2;
            var flags = GetQueryFlags(bodyBuffer, ref offset);
            Assert.False(flags.HasFlag(QueryFlags.WithDefaultTimestamp));
            // Only serial consistency left
            Assert.AreEqual(bodyBuffer.Length, offset + 2);
        }

        [Test]
        public void GetRequest_Batch_With_Provided_Timestamp()
        {
            var batch = new BatchStatement();
            batch.Add(new SimpleStatement("QUERY"));
            var providedTimestamp = DateTimeOffset.Now;
            // To microsecond precision
            providedTimestamp = providedTimestamp.Subtract(TimeSpan.FromTicks(providedTimestamp.Ticks % 10));
            batch.SetTimestamp(providedTimestamp);

            var config = RequestHandlerTests.GetConfig(new QueryOptions(), Cassandra.Policies.DefaultPolicies, PoolingOptions.Create());
            var request = RequestHandler.GetRequest(batch, Serializer, config.DefaultRequestOptions);
            var bodyBuffer = GetBodyBuffer(request);

            // The batch request is composed by:
            // <type><n><query_1>...<query_n><consistency><flags>[<serial_consistency>][<timestamp>]
            var offset = 1 + 2 + 1;
            var queryLength = BeConverter.ToInt32(bodyBuffer, offset);
            Assert.AreEqual(5, queryLength);
            // skip query, n_params and consistency
            offset += 4 + queryLength + 2 + 2;
            var flags = GetQueryFlags(bodyBuffer, ref offset);
            Assert.True(flags.HasFlag(QueryFlags.WithDefaultTimestamp));
            // Skip serial consistency
            offset += 2;
            var timestamp = TypeSerializer.UnixStart.AddTicks(BeConverter.ToInt64(bodyBuffer, offset) * 10);
            Assert.AreEqual(providedTimestamp, timestamp);
        }

        [Test]
        public void GetRequest_Batch_With_Provided_Keyspace()
        {
            const string keyspace = "test_keyspace";
            var batch = new BatchStatement();
            batch.Add(new SimpleStatement("QUERY")).SetKeyspace(keyspace);

            var request = RequestHandler.GetRequest(batch, Serializer, new Configuration().DefaultRequestOptions);
            var bodyBuffer = GetBodyBuffer(request);

            // The batch request is composed by:
            // <type><n><query_1>...<query_n><consistency><flags>[<serial_consistency>][<timestamp>][<keyspace>]
            var offset = 1 + 2 + 1;
            var queryLength = BeConverter.ToInt32(bodyBuffer, offset);
            Assert.AreEqual(5, queryLength);
            // skip query, n_params and consistency
            offset += 4 + queryLength + 2 + 2;
            var flags = GetQueryFlags(bodyBuffer, ref offset);
            Assert.True(flags.HasFlag(QueryFlags.WithKeyspace));

            // Skip serial consistency and timestamp
            offset +=
                (flags.HasFlag(QueryFlags.WithSerialConsistency) ? 2 : 0) +
                (flags.HasFlag(QueryFlags.WithDefaultTimestamp) ? 8 : 0);

            var keyspaceLength = BeConverter.ToInt16(bodyBuffer, offset);
            offset += 2;
            Assert.AreEqual(keyspace, Encoding.UTF8.GetString(bodyBuffer, offset, keyspaceLength));
        }

        [Test]
        public void GetRequest_Batch_With_Provided_Keyspace_On_Older_Protocol_Versions_Should_Ignore()
        {
            var batch = new BatchStatement();
            batch.Add(new SimpleStatement("QUERY")).SetKeyspace("test_keyspace");
            var serializer = new Serializer(ProtocolVersion.V3);
            var request = RequestHandler.GetRequest(batch, serializer, new Configuration().DefaultRequestOptions);
            var bodyBuffer = GetBodyBuffer(request, serializer);

            // The batch request is composed by:
            // <type><n><query_1>...<query_n><consistency><flags>[<serial_consistency>][<timestamp>][<keyspace>]
            var offset = 1 + 2 + 1;
            var queryLength = BeConverter.ToInt32(bodyBuffer, offset);
            Assert.AreEqual(5, queryLength);
            // skip query, n_params and consistency
            offset += 4 + queryLength + 2 + 2;
            var flags = GetQueryFlags(bodyBuffer, ref offset);
            Assert.False(flags.HasFlag(QueryFlags.WithKeyspace));
        }

        [Test]
        public void GetRequest_Batch_With_SerialConsistency_On_Older_Protocol_Versions_Should_Ignore()
        {
            const string query = "QUERY";
            var batch = new BatchStatement();
            batch.Add(new SimpleStatement(query))
                 .SetSerialConsistencyLevel(ConsistencyLevel.LocalSerial);
            var serializer = new SerializerManager(ProtocolVersion.V2).GetCurrentSerializer();

            var request = RequestHandler.GetRequest(batch, serializer, new Configuration().DefaultRequestOptions);
            var bodyBuffer = GetBodyBuffer(request, serializer);

            // The batch request on protocol 2 is composed by:
            // <type><n><query_1>...<query_n><consistency>
            const int queryOffSet = 1 + 2 + 1;
            var queryLength = BeConverter.ToInt32(bodyBuffer, queryOffSet);
            Assert.AreEqual(query.Length, queryLength);
            // query, n_params and consistency
            Assert.AreEqual(4 + 4 + queryLength + 2 + 2, bodyBuffer.Length);
        }

        [Test]
        public void GetRequest_Batch_Should_Use_Serial_Consistency_From_QueryOptions()
        {
            const string query = "QUERY";
            var batch = new BatchStatement();
            batch.Add(new SimpleStatement(query));

            const ConsistencyLevel expectedSerialConsistencyLevel = ConsistencyLevel.LocalSerial;
            var config = new Configuration();
            config.QueryOptions.SetSerialConsistencyLevel(expectedSerialConsistencyLevel);

            AssertBatchSerialConsistencyLevel(batch, config, query, expectedSerialConsistencyLevel);
        }

        [Test]
        public void GetRequest_Batch_Should_Use_Serial_Consistency_From_Statement()
        {
            const ConsistencyLevel expectedSerialConsistencyLevel = ConsistencyLevel.LocalSerial;

            const string query = "QUERY";
            var batch = new BatchStatement();
            batch.Add(new SimpleStatement(query))
                 .SetSerialConsistencyLevel(expectedSerialConsistencyLevel);

            var config = new Configuration();
            config.QueryOptions.SetSerialConsistencyLevel(ConsistencyLevel.Serial);

            AssertBatchSerialConsistencyLevel(batch, config, query, expectedSerialConsistencyLevel);
        }

        [Test]
        public void GetRequest_Execute_Should_Use_Serial_Consistency_From_Statement()
        {
            const ConsistencyLevel expectedSerialConsistencyLevel = ConsistencyLevel.Serial;
            var ps = GetPrepared(new byte[16]);
            var statement = ps.Bind().SetSerialConsistencyLevel(expectedSerialConsistencyLevel);
            var config = new Configuration();
            config.QueryOptions.SetSerialConsistencyLevel(ConsistencyLevel.LocalSerial);

            var request = RequestHandler.GetRequest(statement, Serializer, config.DefaultRequestOptions);
            var bodyBuffer = GetBodyBuffer(request);

            // The execute request is composed by:
            // <query_id><consistency><flags><result_page_size><paging_state><serial_consistency><timestamp>
            // Skip the queryid and consistency (2)
            var offset = 2 + ps.Id.Length + 2;
            if (Serializer.ProtocolVersion.SupportsResultMetadataId())
            {
                // Short bytes: 2 + 16
                offset += 18;
            }
            var flags = GetQueryFlags(bodyBuffer, ref offset);
            Assert.True(flags.HasFlag(QueryFlags.WithDefaultTimestamp));
            Assert.True(flags.HasFlag(QueryFlags.PageSize));
            Assert.True(flags.HasFlag(QueryFlags.WithSerialConsistency));
            // Skip result_page_size (4)
            offset += 4;
            Assert.That((ConsistencyLevel)BeConverter.ToInt16(bodyBuffer, offset), Is.EqualTo(expectedSerialConsistencyLevel));
        }

        [Test]
        public void GetRequest_Execute_Should_Use_Serial_Consistency_From_QueryOptions()
        {
            const ConsistencyLevel expectedSerialConsistencyLevel = ConsistencyLevel.LocalSerial;
            var ps = GetPrepared(new byte[16]);
            var statement = ps.Bind();
            var config = new Configuration();
            config.QueryOptions.SetSerialConsistencyLevel(expectedSerialConsistencyLevel);

            var request = RequestHandler.GetRequest(statement, Serializer, config.DefaultRequestOptions);
            var bodyBuffer = GetBodyBuffer(request);

            // The execute request is composed by:
            // <query_id><consistency><flags><result_page_size><paging_state><serial_consistency><timestamp>
            // Skip the queryid and consistency (2)
            var offset = 2 + ps.Id.Length + 2;
            if (Serializer.ProtocolVersion.SupportsResultMetadataId())
            {
                // Short bytes: 2 + 16
                offset += 18;
            }
            var flags = GetQueryFlags(bodyBuffer, ref offset);
            Assert.True(flags.HasFlag(QueryFlags.WithDefaultTimestamp));
            Assert.True(flags.HasFlag(QueryFlags.PageSize));
            Assert.True(flags.HasFlag(QueryFlags.WithSerialConsistency));
            // Skip result_page_size (4)
            offset += 4;
            Assert.That((ConsistencyLevel)BeConverter.ToInt16(bodyBuffer, offset), Is.EqualTo(expectedSerialConsistencyLevel));
        }

        [Test]
        public void GetRequest_Query_Should_Use_Serial_Consistency_From_Statement()
        {
            const ConsistencyLevel expectedSerialConsistencyLevel = ConsistencyLevel.LocalSerial;
            var statement = new SimpleStatement("QUERY");
            statement.SetSerialConsistencyLevel(expectedSerialConsistencyLevel);

            var config = new Configuration();
            config.QueryOptions.SetSerialConsistencyLevel(ConsistencyLevel.Serial);

            var request = RequestHandler.GetRequest(statement, Serializer, config.DefaultRequestOptions);
            var bodyBuffer = GetBodyBuffer(request);

            // The query request is composed by:
            // <query><consistency><flags><result_page_size><paging_state><serial_consistency><timestamp>
            // Skip the query and consistency (2)
            var offset = 4 + statement.QueryString.Length + 2;
            var flags = GetQueryFlags(bodyBuffer, ref offset);
            Assert.True(flags.HasFlag(QueryFlags.WithDefaultTimestamp));
            Assert.True(flags.HasFlag(QueryFlags.PageSize));
            // Skip result_page_size (4)
            offset += 4;
            Assert.That((ConsistencyLevel)BeConverter.ToInt16(bodyBuffer, offset), Is.EqualTo(expectedSerialConsistencyLevel));
        }

        [Test]
        public void GetRequest_Query_Should_Use_Provided_Keyspace()
        {
            const string keyspace = "my_keyspace";
            var statement = new SimpleStatement("QUERY").SetKeyspace(keyspace);
            var request = RequestHandler.GetRequest(statement, Serializer, new Configuration().DefaultRequestOptions);
            var bodyBuffer = GetBodyBuffer(request);

            // The query request is composed by:
            // <consistency><flags>[<n>[name_1]<value_1>...[name_n]<value_n>][<result_page_size>][<paging_state>]
            //    [<serial_consistency>][<timestamp>][<keyspace>][continuous_paging_options]
            // Skip the query and consistency (2)
            var offset = 4 + statement.QueryString.Length + 2;
            var flags = GetQueryFlags(bodyBuffer, ref offset);
            offset +=
                (flags.HasFlag(QueryFlags.WithDefaultTimestamp) ? 8 : 0) +
                (flags.HasFlag(QueryFlags.PageSize) ? 4 : 0) +
                (flags.HasFlag(QueryFlags.WithSerialConsistency) ? 2 : 0);

            var keyspaceLength = BeConverter.ToInt16(bodyBuffer, offset);
            offset += 2;
            Assert.AreEqual(keyspace, Encoding.UTF8.GetString(bodyBuffer, offset, keyspaceLength));
        }

        [Test]
        public void GetRequest_Query_With_Keyspace_On_Lower_Protocol_Version_Should_Ignore_Keyspace()
        {
            var statement = new SimpleStatement("QUERY").SetKeyspace("my_keyspace");
            var serializer = new Serializer(ProtocolVersion.V3);
            var request = RequestHandler.GetRequest(statement, serializer, new Configuration().DefaultRequestOptions);
            var bodyBuffer = GetBodyBuffer(request, serializer);

            // The query request is composed by:
            // <consistency><flags>[<n>[name_1]<value_1>...[name_n]<value_n>][<result_page_size>][<paging_state>]
            //    [<serial_consistency>][<timestamp>][<keyspace>][continuous_paging_options]
            // Skip the query and consistency (2)
            var offset = 4 + statement.QueryString.Length + 2;
            var flags = GetQueryFlags(bodyBuffer, ref offset);
            Assert.False(flags.HasFlag(QueryFlags.WithKeyspace));
        }

        [Test]
        public void GetRequest_Query_Should_Use_Serial_Consistency_From_QueryOptions()
        {
            const ConsistencyLevel expectedSerialConsistencyLevel = ConsistencyLevel.LocalSerial;
            var statement = new SimpleStatement("QUERY");

            var config = new Configuration();
            config.QueryOptions.SetSerialConsistencyLevel(expectedSerialConsistencyLevel);

            var request = RequestHandler.GetRequest(statement, Serializer, config.DefaultRequestOptions);
            var bodyBuffer = GetBodyBuffer(request);

            // The query request is composed by:
            // <query><consistency><flags><result_page_size><paging_state><serial_consistency><timestamp>
            // Skip the query and consistency (2)
            var offset = 4 + statement.QueryString.Length + 2;
            var flags = GetQueryFlags(bodyBuffer, ref offset);
            Assert.True(flags.HasFlag(QueryFlags.WithDefaultTimestamp));
            Assert.True(flags.HasFlag(QueryFlags.PageSize));
            Assert.True(flags.HasFlag(QueryFlags.WithSerialConsistency));
            // Skip result_page_size (4)
            offset += 4;
            Assert.That((ConsistencyLevel)BeConverter.ToInt16(bodyBuffer, offset), Is.EqualTo(expectedSerialConsistencyLevel));
        }

<<<<<<< HEAD
        [Test]
        public void Prepare_With_Keyspace_Should_Send_Keyspace_And_Flag()
        {
            const string query = "QUERY1";
            const string keyspace = "ks1";
            var request = new InternalPrepareRequest(query, keyspace);

            // The request is composed by: <query><flags>[<keyspace>]
            var buffer = GetBodyBuffer(request);

            var queryLength = BeConverter.ToInt32(buffer);
            Assert.AreEqual(query.Length, queryLength);
            var offset = 4 + queryLength;
            var flags = (PrepareFlags)BeConverter.ToInt32(buffer, offset);
            offset += 4;
            Assert.True(flags.HasFlag(PrepareFlags.WithKeyspace));
            var keyspaceLength = BeConverter.ToInt16(buffer, offset);
            offset += 2;
            Assert.AreEqual(keyspace.Length, keyspaceLength);
            Assert.AreEqual(keyspace, Encoding.UTF8.GetString(buffer.Skip(offset).Take(keyspaceLength).ToArray()));
        }

        [Test]
        public void Prepare_With_Keyspace_On_Lower_Protocol_Version_Should_Ignore_Keyspace()
        {
            const string query = "SELECT col1, col2 FROM table1";
            var request = new InternalPrepareRequest(query, "my_keyspace");

            // The request only contains the query
            var buffer = GetBodyBuffer(request, new Serializer(ProtocolVersion.V2));

            var queryLength = BeConverter.ToInt32(buffer);
            Assert.AreEqual(query.Length, queryLength);
            Assert.AreEqual(4 + queryLength, buffer.Length);
        }

        private static byte[] GetBodyBuffer(IRequest request, Serializer serializer = null)
=======
        private static byte[] GetBodyBuffer(IRequest request, ISerializer serializer = null)
>>>>>>> dc2983df
        {
            if (serializer == null)
            {
                serializer = Serializer;
            }

            var stream = new MemoryStream();
            request.WriteFrame(1, stream, serializer);
            var headerSize = serializer.ProtocolVersion.GetHeaderSize();
            var bodyBuffer = new byte[stream.Length - headerSize];
            stream.Position = headerSize;
            stream.Read(bodyBuffer, 0, bodyBuffer.Length);
            return bodyBuffer;
        }

        private static void AssertBatchSerialConsistencyLevel(BatchStatement batch, Configuration config, string query,
                                                              ConsistencyLevel expectedSerialConsistencyLevel)
        {
            var request = RequestHandler.GetRequest(batch, Serializer, config.DefaultRequestOptions);
            var bodyBuffer = GetBodyBuffer(request);

            // The batch request is composed by:
            // <type><n><query_1>...<query_n><consistency><flags>[<serial_consistency>][<timestamp>]
            // Skip query, n_params and consistency
            var offset = 1 + 2 + 1 + 4 + query.Length + 2 + 2;
            var flags = GetQueryFlags(bodyBuffer, ref offset);
            Assert.True(flags.HasFlag(QueryFlags.WithSerialConsistency));
            Assert.That((ConsistencyLevel)BeConverter.ToInt16(bodyBuffer, offset), Is.EqualTo(expectedSerialConsistencyLevel));
        }

        private static QueryFlags GetQueryFlags(byte[] bodyBuffer, ref int offset, ISerializer serializer = null)
        {
            if (serializer == null)
            {
                serializer = Serializer;
            }
            QueryFlags flags;
            if (serializer.ProtocolVersion.Uses4BytesQueryFlags())
            {
                flags = (QueryFlags)BeConverter.ToInt32(bodyBuffer, offset);
                offset += 4;
            }
            else
            {
                flags = (QueryFlags)bodyBuffer[offset++];
            }

            return flags;
        }

        internal static RetryDecision GetRetryDecisionFromServerError(Exception ex, IExtendedRetryPolicy policy, IStatement statement, Configuration config, int retryCount)
        {
            return RequestExecution.GetRetryDecisionWithReason(RequestError.CreateServerError(ex), policy, statement, config, retryCount).Decision;
        }
        
        internal static RetryDecision GetRetryDecisionFromClientError(Exception ex, IExtendedRetryPolicy policy, IStatement statement, Configuration config, int retryCount)
        {
            return RequestExecution.GetRetryDecisionWithReason(RequestError.CreateClientError(ex, false), policy, statement, config, retryCount).Decision;
        }

        /// <summary>
        /// A timestamp generator that generates empty values
        /// </summary>
        private class NoTimestampGenerator : ITimestampGenerator
        {
            public long Next()
            {
                return long.MinValue;
            }
        }
    }
}<|MERGE_RESOLUTION|>--- conflicted
+++ resolved
@@ -449,7 +449,7 @@
         {
             var batch = new BatchStatement();
             batch.Add(new SimpleStatement("QUERY")).SetKeyspace("test_keyspace");
-            var serializer = new Serializer(ProtocolVersion.V3);
+            var serializer = new SerializerManager(ProtocolVersion.V3).GetCurrentSerializer();
             var request = RequestHandler.GetRequest(batch, serializer, new Configuration().DefaultRequestOptions);
             var bodyBuffer = GetBodyBuffer(request, serializer);
 
@@ -628,7 +628,7 @@
         public void GetRequest_Query_With_Keyspace_On_Lower_Protocol_Version_Should_Ignore_Keyspace()
         {
             var statement = new SimpleStatement("QUERY").SetKeyspace("my_keyspace");
-            var serializer = new Serializer(ProtocolVersion.V3);
+            var serializer = new SerializerManager(ProtocolVersion.V3).GetCurrentSerializer();
             var request = RequestHandler.GetRequest(statement, serializer, new Configuration().DefaultRequestOptions);
             var bodyBuffer = GetBodyBuffer(request, serializer);
 
@@ -666,7 +666,6 @@
             Assert.That((ConsistencyLevel)BeConverter.ToInt16(bodyBuffer, offset), Is.EqualTo(expectedSerialConsistencyLevel));
         }
 
-<<<<<<< HEAD
         [Test]
         public void Prepare_With_Keyspace_Should_Send_Keyspace_And_Flag()
         {
@@ -696,17 +695,14 @@
             var request = new InternalPrepareRequest(query, "my_keyspace");
 
             // The request only contains the query
-            var buffer = GetBodyBuffer(request, new Serializer(ProtocolVersion.V2));
+            var buffer = GetBodyBuffer(request, new SerializerManager(ProtocolVersion.V2).GetCurrentSerializer());
 
             var queryLength = BeConverter.ToInt32(buffer);
             Assert.AreEqual(query.Length, queryLength);
             Assert.AreEqual(4 + queryLength, buffer.Length);
         }
 
-        private static byte[] GetBodyBuffer(IRequest request, Serializer serializer = null)
-=======
         private static byte[] GetBodyBuffer(IRequest request, ISerializer serializer = null)
->>>>>>> dc2983df
         {
             if (serializer == null)
             {
