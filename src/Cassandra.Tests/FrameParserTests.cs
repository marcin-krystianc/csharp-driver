//
//      Copyright (C) DataStax Inc.
//
//   Licensed under the Apache License, Version 2.0 (the "License");
//   you may not use this file except in compliance with the License.
//   You may obtain a copy of the License at
//
//      http://www.apache.org/licenses/LICENSE-2.0
//
//   Unless required by applicable law or agreed to in writing, software
//   distributed under the License is distributed on an "AS IS" BASIS,
//   WITHOUT WARRANTIES OR CONDITIONS OF ANY KIND, either express or implied.
//   See the License for the specific language governing permissions and
//   limitations under the License.
//

using System;
using System.Collections.Generic;
using System.IO;
using System.Linq;
using System.Net;
using System.Text;
using Cassandra.Responses;
using Cassandra.Serialization;
using NUnit.Framework;
using HeaderFlag = Cassandra.FrameHeader.HeaderFlag;

namespace Cassandra.Tests
{
    [TestFixture]
    public class FrameParserTests
    {
        private const ProtocolVersion Version = ProtocolVersion.MaxSupported;
<<<<<<< HEAD
        private static readonly Serializer Serializer = new Serializer(Version);
        private const int ReadFailureErrorCode = 0x1300;
        private const int WriteFailureErrorCode = 0x1500;

=======
        private static readonly ISerializerManager Serializer = new SerializerManager(Version);
        
>>>>>>> dc2983df
        [Test]
        public void Should_Parse_ErrorResponse_Of_Syntax_Error()
        {
            var body = GetErrorBody(0x2000, "Test syntax error");
            var header = FrameHeader.ParseResponseHeader(Version, GetHeaderBuffer(body.Length), 0);
            var response = FrameParser.Parse(new Frame(header, new MemoryStream(body), Serializer.GetCurrentSerializer()));
            var ex = IsErrorResponse<SyntaxError>(response);
            Assert.AreEqual("Test syntax error", ex.Message);
        }
        
        [Test]
        public void Should_Parse_ErrorResponse_With_Warnings()
        {
            // Protocol warnings are [string list]: A [short] n, followed by n [string]
            var warningBuffers = BeConverter.GetBytes((ushort)1).Concat(GetProtocolString("Test warning"));
            var body = warningBuffers.Concat(GetErrorBody(0x2000, "Test syntax error")).ToArray();
            var header = FrameHeader.ParseResponseHeader(Version, GetHeaderBuffer(body.Length, HeaderFlag.Warning), 0);
            var response = FrameParser.Parse(new Frame(header, new MemoryStream(body), Serializer.GetCurrentSerializer()));
            var ex = IsErrorResponse<SyntaxError>(response);
            Assert.AreEqual("Test syntax error", ex.Message);
        }

        [Test]
        public void Should_Parse_ErrorResponse_For_Read_Failure_Under_Protocol_V4()
        {
            // <cl><received><blockfor><numfailures><data_present>
            var additional = new byte[] {0, (byte) ConsistencyLevel.LocalQuorum} // Consistency level
                            .Concat(new byte[] {0, 0, 0, 1}) // Received
                            .Concat(new byte[] {0, 0, 0, 3}) // Required
                            .Concat(new byte[] {0, 0, 0, 2}) // Failures (int)
                            .Concat(new byte[] {1}); // Data present
            var body = GetErrorBody(ReadFailureErrorCode, "Test error message", additional);
            var response = GetResponse(body, ProtocolVersion.V4);
            var ex = IsErrorResponse<ReadFailureException>(response);
            Assert.AreEqual(ConsistencyLevel.LocalQuorum, ex.ConsistencyLevel);
            Assert.AreEqual(1, ex.ReceivedAcknowledgements);
            Assert.AreEqual(3, ex.RequiredAcknowledgements);
            Assert.AreEqual(2, ex.Failures);
            Assert.True(ex.WasDataRetrieved);
            Assert.That(ex.Reasons, Is.Empty);
        }

        [Test]
        public void Should_Parse_ErrorResponse_For_Read_Failure_Under_Latest_Protocol()
        {
            // <cl><received><blockfor><reasons><data_present>
            var additional = new byte[] {0, (byte) ConsistencyLevel.LocalQuorum} // Consistency level
                             .Concat(new byte[] {0, 0, 0, 2}) // Received
                             .Concat(new byte[] {0, 0, 0, 3}) // Required
                             .Concat(new byte[] {0, 0, 0, 1}) // Reasons length (int)
                             .Concat(new byte[] {4, 10, 10, 0, 1}) // Reasons first item IP
                             .Concat(new byte[] {0, 5}) // Reasons first item code
                             .Concat(new byte[] {0}); // Data present
            var body = GetErrorBody(ReadFailureErrorCode, "Test error message", additional);
            var response = GetResponse(body);
            var ex = IsErrorResponse<ReadFailureException>(response);
            Assert.AreEqual(ConsistencyLevel.LocalQuorum, ex.ConsistencyLevel);
            Assert.AreEqual(2, ex.ReceivedAcknowledgements);
            Assert.AreEqual(3, ex.RequiredAcknowledgements);
            Assert.AreEqual(1, ex.Failures);
            Assert.False(ex.WasDataRetrieved);
            Assert.That(ex.Reasons, Is.EquivalentTo(new Dictionary<IPAddress, int>
            {
                { IPAddress.Parse("10.10.0.1"), 5 }
            }));
        }

        [Test]
        public void Should_Parse_ErrorResponse_For_Write_Failure_Under_Protocol_V4()
        {
            // <cl><received><blockfor><reasonmap><write_type>
            var additional = new byte[] {0, (byte) ConsistencyLevel.All} // Consistency level
                             .Concat(new byte[] {0, 0, 0, 1}) // Received
                             .Concat(new byte[] {0, 0, 0, 3}) // Required
                             .Concat(new byte[] {0, 0, 0, 2}) // Failures (int)
                             .Concat(new byte[] {0, (byte) "SIMPLE".Length}) // WriteType length
                             .Concat(Encoding.UTF8.GetBytes("SIMPLE")); // WriteType text

            var body = GetErrorBody(WriteFailureErrorCode, "Test error message", additional);
            var response = GetResponse(body, ProtocolVersion.V4);
            var ex = IsErrorResponse<WriteFailureException>(response);
            Assert.AreEqual(ConsistencyLevel.All, ex.ConsistencyLevel);
            Assert.AreEqual(1, ex.ReceivedAcknowledgements);
            Assert.AreEqual(3, ex.RequiredAcknowledgements);
            Assert.AreEqual(2, ex.Failures);
            Assert.AreEqual("SIMPLE", ex.WriteType);
            Assert.That(ex.Reasons, Is.Empty);
        }

        [Test]
        public void Should_Parse_ErrorResponse_For_Write_Failure_Under_Latest_Protocol()
        {
            // <cl><received><blockfor><numfailures><write_type>
            var additional = new byte[] {0, (byte) ConsistencyLevel.Quorum} // Consistency level
                             .Concat(new byte[] {0, 0, 0, 2}) // Received
                             .Concat(new byte[] {0, 0, 0, 3}) // Required
                             .Concat(new byte[] {0, 0, 0, 1}) // Reasons length (int)
                             .Concat(new byte[] {4, 12, 10, 0, 1}) // Reasons first item IP
                             .Concat(new byte[] {0, 4}) // Reasons first item code
                             .Concat(new byte[] {0, (byte) "COUNTER".Length}) // WriteType length
                             .Concat(Encoding.UTF8.GetBytes("COUNTER")); // WriteType text

            var body = GetErrorBody(WriteFailureErrorCode, "Test error message", additional);
            var response = GetResponse(body);
            var ex = IsErrorResponse<WriteFailureException>(response);
            Assert.AreEqual(ConsistencyLevel.Quorum, ex.ConsistencyLevel);
            Assert.AreEqual(2, ex.ReceivedAcknowledgements);
            Assert.AreEqual(3, ex.RequiredAcknowledgements);
            Assert.AreEqual(1, ex.Failures);
            Assert.AreEqual("COUNTER", ex.WriteType);
            Assert.That(ex.Reasons, Is.EquivalentTo(new Dictionary<IPAddress, int>
            {
                { IPAddress.Parse("12.10.0.1"), 4 }
            }));
        }

        private static byte[] GetHeaderBuffer(int length, HeaderFlag flags = 0)
        {
            var headerBuffer = new byte[] {0x80 | (int) Version, (byte) flags, 0, 0, ErrorResponse.OpCode}
                .Concat(BeConverter.GetBytes(length));
            return headerBuffer.ToArray();
        }

        private static byte[] GetErrorBody(int code, string message, IEnumerable<byte> additional = null)
        {
            // error body = [int][string][additional]
            return BeConverter.GetBytes(code)
                              .Concat(GetProtocolString(message))
                              .Concat(additional ?? new byte[0])
                              .ToArray();
        }

        private static Response GetResponse(byte[] body, ProtocolVersion version = Version)
        {
            var header = FrameHeader.ParseResponseHeader(version, GetHeaderBuffer(body.Length), 0);
            return FrameParser.Parse(new Frame(header, new MemoryStream(body), new Serializer(version)));
        }

        private static byte[] GetProtocolString(string value)
        {
            var textBuffer = Encoding.UTF8.GetBytes(value);
            return BeConverter.GetBytes((ushort) textBuffer.Length).Concat(textBuffer).ToArray();
        }

        private static TException IsErrorResponse<TException>(Response response) where TException : DriverException
        {
            Assert.IsInstanceOf<ErrorResponse>(response);
            var ex = ((ErrorResponse) response).Output.CreateException();
            Assert.IsInstanceOf<TException>(ex);
            return (TException) ex;
        }
    }
}<|MERGE_RESOLUTION|>--- conflicted
+++ resolved
@@ -31,15 +31,10 @@
     public class FrameParserTests
     {
         private const ProtocolVersion Version = ProtocolVersion.MaxSupported;
-<<<<<<< HEAD
-        private static readonly Serializer Serializer = new Serializer(Version);
+        private static readonly ISerializerManager Serializer = new SerializerManager(Version);
         private const int ReadFailureErrorCode = 0x1300;
         private const int WriteFailureErrorCode = 0x1500;
 
-=======
-        private static readonly ISerializerManager Serializer = new SerializerManager(Version);
-        
->>>>>>> dc2983df
         [Test]
         public void Should_Parse_ErrorResponse_Of_Syntax_Error()
         {
@@ -175,7 +170,7 @@
         private static Response GetResponse(byte[] body, ProtocolVersion version = Version)
         {
             var header = FrameHeader.ParseResponseHeader(version, GetHeaderBuffer(body.Length), 0);
-            return FrameParser.Parse(new Frame(header, new MemoryStream(body), new Serializer(version)));
+            return FrameParser.Parse(new Frame(header, new MemoryStream(body), new SerializerManager(version).GetCurrentSerializer()));
         }
 
         private static byte[] GetProtocolString(string value)
